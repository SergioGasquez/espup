[package]
name = "espup"
version = "0.3.0-dev"
authors = ["Sergio Gasquez Arcos <sergio.gasquez@gmail.com>"]
edition = "2021"
license = "MIT OR Apache-2.0"
readme = "README.md"
repository = "https://github.com/esp-rs/espup"
description = """
Tool for installing and maintaining ESP Rust environment.
"""
keywords = ["esp", "esp-rs", "embedded", "cli", "xtensa"]
categories = ["command-line-utilities", "development-tools", "embedded"]
rust-version = "1.64"

[dependencies]
<<<<<<< HEAD
=======
anyhow = "1.0.69"
>>>>>>> 6e77401e
clap = { version = "4.1.4", features = ["derive"] }
flate2 = "1.0.25"
guess_host_triple = "0.1.3"
reqwest = { version = "0.11.14", features = ["blocking"] }
tar = "0.4.38"
zip = "0.6.3"
xz2 = "0.1.7"
console = "0.15.5"
tempfile = "3.3.0"
log = "0.4.17"
env_logger = "0.10.0"
strum = { version = "0.24", features = ["derive"] }
toml = "0.7.1"
directories = "4.0.1"
serde = { version = "1.0.152", features = ["derive"] }
miette = { version = "5.5.0", features = ["fancy"] }
regex = "1.7.1"
serde_json = "1.0.92"
thiserror = "1.0.38"
update-informer = "0.6.0"
tokio = { version = "1.25.0", features = ["full"] }
async-trait = "0.1.64"
retry = "2.0.0"
tokio-retry = "0.3.0"

[target.'cfg(unix)'.dependencies]
openssl = { version = "0.10", features = ["vendored"] }

[dev-dependencies]
assert_fs = "1.0.10"
assert_cmd = "2.0.8"

[package.metadata.binstall]
pkg-url = "{ repo }/releases/download/v{ version }/{ name }-{ target }.{ archive-format }"
bin-dir = "{ bin }{ binary-ext }"
pkg-fmt = "zip"

[profile.release]
lto = "thin"
strip = true<|MERGE_RESOLUTION|>--- conflicted
+++ resolved
@@ -14,10 +14,6 @@
 rust-version = "1.64"
 
 [dependencies]
-<<<<<<< HEAD
-=======
-anyhow = "1.0.69"
->>>>>>> 6e77401e
 clap = { version = "4.1.4", features = ["derive"] }
 flate2 = "1.0.25"
 guess_host_triple = "0.1.3"
