--- conflicted
+++ resolved
@@ -15,12 +15,8 @@
 
 [dependencies]
 async-trait = "0.1.67"
-<<<<<<< HEAD
-clap = { version = "4.1.8", features = ["derive"] }
+clap = { version = "4.1.11", features = ["derive"] }
 clap_complete = "4.1.5"
-=======
-clap = { version = "4.1.11", features = ["derive"] }
->>>>>>> ef483edf
 console = "0.15.5"
 directories = "5.0.0"
 env_logger = "0.10.0"
